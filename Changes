--- conflicted
+++ resolved
@@ -1,11 +1,8 @@
 # Changes log for Test::CPAN::Meta
 
-<<<<<<< HEAD
-=======
 0.49    15 July 2016
         - added "--single-transaction" option for passing to mysqldump (SilentScope)
 
->>>>>>> 8dab1227
 0.48    27 June 2016
         - added support for AUTO_INCREMENT fields (mikeraynham)
         - fixed Build.PL conflict making smoker tests fail
