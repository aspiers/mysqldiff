--- conflicted
+++ resolved
@@ -1,9 +1,5 @@
 name    = MySQL-Diff
-<<<<<<< HEAD
-version = 0.48
-=======
 version = 0.49
->>>>>>> 8dab1227
 license = Perl_5
 copyright_holder = Adam Spiers
 homepage = http://aspiers.github.io/mysqldiff/
